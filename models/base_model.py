--- conflicted
+++ resolved
@@ -14,25 +14,12 @@
 class UnetBasedModel(nn.Module):
     """Create a Unet-based generator"""
 
-<<<<<<< HEAD
-    def fetch_arguments(self, convs, index):
-        keys = convs.keys()
-        arguments = {c:getattr(convs, c) for c in keys if (isinstance(getattr(convs, c), ListConfig) and len(getattr(convs, c)) > 0)}
-        args = defaultdict()
-        for arg_name, arg in arguments.items():
-            name = str(arg_name)
-            if name[-1] == 's' and name not in SPECIAL_NAMES: name = name[:-1]
-            args[name] = arg[index]
-        # Add convolution class
-        args['down_conv_cls'] = self.down_conv_cls
-        args['up_conv_cls'] = self.up_conv_cls
-=======
     def fetch_arguments_from_list(self, opt, index):
         args = {}
         for o, v in opt.items():
             name = str(o)
             if (isinstance(getattr(opt, o), ListConfig) and len(getattr(opt, o)) > 0):
-                if name[-1] == 's' and name not in __special__names__: 
+                if name[-1] == 's' and name not in SPECIAL_NAMES: 
                     name = name[:-1]
                 v_index = v[index]
                 if isinstance(v_index, ListConfig):
@@ -43,7 +30,6 @@
                     v = list(v)
                 args[name] = v
         args['index'] = index
->>>>>>> ee1eabeb
         return args
 
     def fetch_arguments_up_and_down(self, opt, index, count_convs):
@@ -229,9 +215,6 @@
         pos = pos.new_zeros((x.size(0), 3))
         batch = torch.arange(x.size(0), device=batch.device)
         data = (x, pos, batch)
-<<<<<<< HEAD
-        return data
-=======
         return data
 
 class PointConv(MessagePassing):
@@ -310,5 +293,4 @@
 
     def __repr__(self):
         return '{}(local_nn={}, global_nn={})'.format(
-            self.__class__.__name__, self.local_nn, self.global_nn)
->>>>>>> ee1eabeb
+            self.__class__.__name__, self.local_nn, self.global_nn)