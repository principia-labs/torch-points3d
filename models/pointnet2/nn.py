--- conflicted
+++ resolved
@@ -8,7 +8,6 @@
 from .modules import SAModule
 
 class SegmentationModel(UnetBasedModel):
-<<<<<<< HEAD
     def __init__(self, *args, **kwargs):
         super(SegmentationModel, self).__init__(*args, **kwargs)
 
@@ -17,18 +16,6 @@
         self.lin1 = torch.nn.Linear(nn[0], nn[1])
         self.lin2 = torch.nn.Linear(nn[2], nn[3])
         self.lin3 = torch.nn.Linear(nn[3], args[1])
-
-=======
-    def __init__(self, opt, num_classes):
-        self.down_conv_cls = SAModule
-        self.up_conv_cls = FPModule
-        self._name = 'POINTNET++_MODEL'
-        super(SegmentationModel, self).__init__(opt, num_classes)
-        
-        self.lin1 = torch.nn.Linear(128, 128)
-        self.lin2 = torch.nn.Linear(128, 128)
-        self.lin3 = torch.nn.Linear(128, num_classes)
->>>>>>> b76e4bed
 
     def forward(self, data):
         """Standard forward"""
@@ -39,8 +26,4 @@
         x = self.lin2(x)
         x = F.dropout(x, p=self.dropout, training=self.training)
         x = self.lin3(x)
-<<<<<<< HEAD
-        return F.log_softmax(x, dim=-1)      
-=======
-        return F.log_softmax(x, dim=-1)        
->>>>>>> b76e4bed
+        return F.log_softmax(x, dim=-1)      