import numpy as np
from enum import Enum
import torch
from torch import nn
import torch.nn.functional as F
from torch.nn import init
import math
from torch.nn.parameter import Parameter
from torch_geometric.nn import MessagePassing
from models.base_model import BaseInternalLossModule

from .kernel_utils import kernel_point_optimization_debug
from .convolution_ops import *


def KPconv_op(self, x_j, pos_i, pos_j):
    if x_j is None:
        x_j = pos_j

    # Center every neighborhood [SUM n_neighbors(n_points), dim]
    neighbors = pos_j - pos_i

    # Number of points
    n_points = neighbors.shape[0]

    # Get points kernels
    K_points = self.kernel

    # Get all difference matrices [SUM n_neighbors(n_points), n_kpoints, dim]
    neighbors = neighbors.unsqueeze(1)

    differences = neighbors - K_points.float().view((-1, 3)).unsqueeze(0)
    sq_distances = (differences ** 2).sum(-1)

    # Get Kernel point influences [n_points, n_kpoints, n_neighbors]
    if self.KP_influence == "constant":
        # Every point get an influence of 1.
        all_weights = torch.ones_like(sq_distances)

    elif self.KP_influence == "linear":
        # Influence decrease linearly with the distance, and get to zero when d = KP_extent.
        all_weights = 1.0 - (sq_distances / (self.KP_extent ** 2))
        all_weights[all_weights < 0] = 0.0
    else:
        raise ValueError("Unknown influence function type (config.KP_influence)")

    neighbors_1nn = torch.argmin(sq_distances, dim=-1)
    weights = all_weights.gather(1, neighbors_1nn.unsqueeze(-1))

    K_weights = self.kernel_weight
    K_weights = torch.index_select(K_weights, 0, neighbors_1nn.view(-1)).view(
        (n_points, self.in_features, self.out_features)
    )

    # Get the features of each neighborhood [n_points, n_neighbors, in_fdim]
    features = x_j

    # Apply distance weights [n_points, n_kpoints, in_fdim]
    weighted_features = torch.einsum("nb, nc -> nc", weights, features)

    # Apply network weights [n_kpoints, n_points, out_fdim]
    out_features = torch.einsum("na, nac -> nc", weighted_features, K_weights)

    return out_features, neighbors


class PointKernel(MessagePassing):

    """
    Implements KPConv: Flexible and Deformable Convolution for Point Clouds from
    https://arxiv.org/abs/1904.08889
    """

    def __init__(
        self,
        num_points,
        in_features,
        out_features,
        radius=1,
        kernel_dim=3,
        fixed="center",
        ratio=1,
        KP_influence="linear",
    ):
        super(PointKernel, self).__init__()
        # PointKernel parameters
        self.in_features = in_features
        self.out_features = out_features
        self.num_points = num_points
        self.radius = radius
        self.kernel_dim = kernel_dim
        self.fixed = fixed
        self.ratio = ratio
        self.KP_influence = KP_influence

        # Radius of the initial positions of the kernel points
        self.KP_extent = radius / 1.5

        # Point position in kernel_dim
        self.kernel = Parameter(torch.Tensor(1, num_points, kernel_dim))

        # Associated weights
        self.kernel_weight = Parameter(torch.Tensor(num_points, in_features, out_features))

        self.reset_parameters()

    def reset_parameters(self):
        init.kaiming_uniform_(self.kernel_weight, a=math.sqrt(5))

        # Init the kernel using attrative + repulsion forces
        kernel, _ = kernel_point_optimization_debug(
            self.radius,
            self.num_points,
            num_kernels=1,
            dimension=self.kernel_dim,
            fixed=self.fixed,
            ratio=self.ratio,
            verbose=False,
        )
        self.kernel.data = torch.from_numpy(kernel)

    def forward(self, x, pos, edge_index):
        return self.propagate(edge_index, x=x, pos=pos)

    def message(self, x_j, pos_i, pos_j):
        out_features, _ = KPconv_op(self, x_j, pos_i, pos_j)
        return out_features

    def update(self, aggr_out, pos):
        return aggr_out

    def __repr__(self):
        # PointKernel parameters
        return "PointKernel({}, {}, {}, {}, {})".format(
            self.in_features, self.out_features, self.num_points, self.radius, self.KP_influence,
        )


class LossKPConvEnum(Enum):
    PERMISSIVE = 0
    FITTING = 1
    REPULSION = 2


def repulsion_loss(deformed_kpoints):
    pass


def permissive_loss(deformed_kpoints, radius):
    """This loss is responsible to penalize deformed_kpoints to
    move outside from the radius defined for the convolution
    """
    norm_deformed_normalized = F.normalize(deformed_kpoints) / float(radius)
    return torch.mean(norm_deformed_normalized[norm_deformed_normalized > 1.0])


# Implements the Light Deformable KPConv
# https://github.com/HuguesTHOMAS/KPConv/blob/master/kernels/convolution_ops.py#L503


class LightDeformablePointKernel(MessagePassing, BaseInternalLossModule):

    """
    Implements KPConv: Flexible and Deformable Convolution for Point Clouds from
    https://arxiv.org/abs/1904.08889
    """

    def __init__(
        self,
        num_points,
        in_features,
        out_features,
        radius=1,
        kernel_dim=3,
        fixed="center",
        ratio=1,
        KP_influence="square",
        modulated=False,
    ):
        super(LightDeformablePointKernel, self).__init__()
        # PointKernel parameters
        self.in_features = in_features
        self.out_features = out_features
        self.num_points = num_points
        self.radius = radius
        self.kernel_dim = kernel_dim
        self.fixed = fixed
        self.ratio = ratio
        self.KP_influence = KP_influence
        self.modulated = modulated

        # Radius of the initial positions of the kernel points
        self.KP_extent = radius / 1.5

        # Point position in kernel_dim
        self.kernel = Parameter(torch.Tensor(1, num_points, kernel_dim))
        # Associated weights
        self.kernel_weight = Parameter(torch.Tensor(num_points, in_features, out_features))

        # Linear Kernel to learn offset.
        if modulated:
            offset_dim = (kernel_dim + 1) * (num_points - 1)
        else:
            offset_dim = kernel_dim * (num_points)

        self.offset_mlp = nn.Linear(in_features, offset_dim, bias=False)

        self.reset_parameters()

        self.internal_losses = {}

    def reset_parameters(self):
        init.kaiming_uniform_(self.kernel_weight, a=math.sqrt(5))

        self.offset_mlp.reset_parameters()

        # Init the kernel using attrative + repulsion forces
        kernel, _ = kernel_point_optimization_debug(
            self.radius,
            self.num_points,
            num_kernels=1,
            dimension=self.kernel_dim,
            fixed=self.fixed,
            ratio=self.ratio,
            verbose=False,
        )
        self.kernel.data = torch.from_numpy(kernel)

    def forward(self, x, pos, edge_index):
        return self.propagate(edge_index, x=x, pos=pos)

    def message(self, x_j, pos_i, pos_j):
        if x_j is None:
            x_j = pos_j

        # Get offsets from points
        offsets = self.offset_mlp(x_j)

        # Reshape offsets to shape [SUM n_neighbors(n_points), n_kpoints, kp_dim]
        offsets = offsets.view((-1, self.num_points, self.kernel_dim))

        # Rescale offset for this layer
        offsets *= self.KP_extent

        # Center every neighborhood [SUM n_neighbors(n_points), dim]
        neighbors = pos_j - pos_i

        # Number of points
        n_points = neighbors.shape[0]

        # Get points kernels and add offsets
        K_points = self.kernel
        K_points = K_points.float().view((-1, 3)).unsqueeze(0)
        K_points_deformed = K_points + offsets
        self.internal_losses["permissive_loss"] = permissive_loss(K_points_deformed, self.radius)

        # Get all difference matrices [SUM n_neighbors(n_points), n_kpoints, dim]
        neighbors = neighbors.unsqueeze(1)

        differences = neighbors - K_points_deformed

        sq_distances = (differences ** 2).sum(-1)

        # Get Kernel point influences [n_points, n_kpoints, n_neighbors]
        if self.KP_influence == "constant":
            # Every point get an influence of 1.
            all_weights = torch.ones_like(sq_distances)

        elif self.KP_influence == "linear":
            # Influence decrease linearly with the distance, and get to zero when d = KP_extent.
            all_weights = 1.0 - (torch.sqrt(sq_distances) / (self.KP_extent))
            all_weights[all_weights < 0] = 0.0

        elif self.KP_influence == "square":
            # Influence decrease linearly with the distance, and get to zero when d = KP_extent.
            all_weights = 1.0 - (sq_distances / (self.KP_extent ** 2))
            all_weights[all_weights < 0] = 0.0

        else:
            raise ValueError("Unknown influence function type (config.KP_influence)")

        neighbors_1nn = torch.argmin(sq_distances, dim=-1)

        # Fitting Loss
        sq_distances_min = sq_distances.gather(1, neighbors_1nn.unsqueeze(-1))
        sq_distances_min /= self.radius ** 2  # To be independant of the layer
        self.internal_losses["fitting_loss"] = torch.mean(sq_distances_min)

        weights = all_weights.gather(1, neighbors_1nn.unsqueeze(-1))

        K_weights = self.kernel_weight
        K_weights = torch.index_select(K_weights, 0, neighbors_1nn.view(-1)).view(
            (n_points, self.in_features, self.out_features)
        )

        # Get the features of each neighborhood [n_points, n_neighbors, in_fdim]
        features = x_j

        # Apply distance weights [n_points, n_kpoints, in_fdim]
        weighted_features = torch.einsum("nb, nc -> nc", weights, features)

        # Apply network weights [n_kpoints, n_points, out_fdim]
        out_features = torch.einsum("na, nac -> nc", weighted_features, K_weights)

        return out_features

    def get_internal_losses(self):
        return self.internal_losses

    def update(self, aggr_out, pos):
        return aggr_out

    def __repr__(self):
<<<<<<< HEAD
                # PointKernel parameters
        return "PointKernel({}, {}, {}, {}, {})".format(self.in_features, self.out_features, self.num_points, self.radius, self.KP_influence)


####################### BUILT WITH PARTIAL DENSE FORMAT ############################

class PointKernelPartialDense(nn.Module):

    '''
    Implements KPConv: Flexible and Deformable Convolution for Point Clouds from 
    https://arxiv.org/abs/1904.08889
    '''

    def __init__(self, num_points, in_features, out_features, radius=1, kernel_dim=3, fixed='center',
                 ratio=1, KP_influence='linear', aggregation_mode='closest', is_strided=True, norm=nn.BatchNorm1d, act=nn.ReLU, KP_EXTENT=None, DENSITY_PARAMETER=None):
        super(PointKernelPartialDense, self).__init__()
        # PointKernel parameters
        self.in_features = in_features
        self.out_features = out_features
        self.num_points = num_points
        self.radius = radius
        self.kernel_dim = kernel_dim
        self.fixed = fixed
        self.ratio = ratio
        self.KP_influence = KP_influence
        self.aggregation_mode = aggregation_mode
        self.is_strided = is_strided
        self.norm = None  # norm(out_features) if norm is not None else None
        self.act = act()

        # Radius of the initial positions of the kernel points
        self.extent = KP_EXTENT * self.radius / DENSITY_PARAMETER

        # Initial kernel extent for this layer
        self.K_radius = 1.5 * self.extent

        self.KP_extent = radius / 1.5

        # Point position in kernel_dim
        self.kernel = Parameter(torch.Tensor(1, num_points, kernel_dim)).float()

        # Associated weights
        self.kernel_weight = Parameter(torch.Tensor(num_points, in_features, out_features)).float()

        self.reset_parameters()

    def reset_parameters(self):
        init.kaiming_uniform_(self.kernel_weight, a=math.sqrt(5))

        # Init the kernel using attrative + repulsion forces
        kernel, _ = kernel_point_optimization_debug(self.K_radius, self.num_points, num_kernels=1,
                                                    dimension=self.kernel_dim, fixed=self.fixed, ratio=self.ratio, verbose=False)
        self.kernel.data = torch.from_numpy(kernel).float()

    def forward(self, x, pos, idx_sampler, idx_neighbour):
        features = KPConv_ops(pos,
                              pos[idx_sampler] if self.is_strided else pos,
                              idx_neighbour[idx_sampler] if self.is_strided else idx_neighbour,
                              x,
                              self.kernel.to(x.device),
                              self.kernel_weight.to(x.device),
                              self.extent,
                              self.KP_influence,
                              self.aggregation_mode)

        if self.norm:
            return self.act(self.norm(features))
        return self.act(features)

    def __repr__(self):
                # PointKernel parameters
        return "PointKernel({}, {}, {}, {}, {})".format(self.in_features, self.out_features, self.num_points, self.radius, self.KP_influence)
=======
        # PointKernel parameters
        return "PointKernel({}, {}, {}, {}, {})".format(
            self.in_features, self.out_features, self.num_points, self.radius, self.KP_influence,
        )
>>>>>>> 434dbc50
<|MERGE_RESOLUTION|>--- conflicted
+++ resolved
@@ -311,22 +311,39 @@
         return aggr_out
 
     def __repr__(self):
-<<<<<<< HEAD
-                # PointKernel parameters
-        return "PointKernel({}, {}, {}, {}, {})".format(self.in_features, self.out_features, self.num_points, self.radius, self.KP_influence)
+        # PointKernel parameters
+        return "PointKernel({}, {}, {}, {}, {})".format(
+            self.in_features, self.out_features, self.num_points, self.radius, self.KP_influence
+        )
 
 
 ####################### BUILT WITH PARTIAL DENSE FORMAT ############################
 
+
 class PointKernelPartialDense(nn.Module):
 
-    '''
-    Implements KPConv: Flexible and Deformable Convolution for Point Clouds from 
+    """
+    Implements KPConv: Flexible and Deformable Convolution for Point Clouds from
     https://arxiv.org/abs/1904.08889
-    '''
-
-    def __init__(self, num_points, in_features, out_features, radius=1, kernel_dim=3, fixed='center',
-                 ratio=1, KP_influence='linear', aggregation_mode='closest', is_strided=True, norm=nn.BatchNorm1d, act=nn.ReLU, KP_EXTENT=None, DENSITY_PARAMETER=None):
+    """
+
+    def __init__(
+        self,
+        num_points,
+        in_features,
+        out_features,
+        radius=1,
+        kernel_dim=3,
+        fixed="center",
+        ratio=1,
+        KP_influence="linear",
+        aggregation_mode="closest",
+        is_strided=True,
+        norm=nn.BatchNorm1d,
+        act=nn.ReLU,
+        KP_EXTENT=None,
+        DENSITY_PARAMETER=None,
+    ):
         super(PointKernelPartialDense, self).__init__()
         # PointKernel parameters
         self.in_features = in_features
@@ -362,31 +379,36 @@
         init.kaiming_uniform_(self.kernel_weight, a=math.sqrt(5))
 
         # Init the kernel using attrative + repulsion forces
-        kernel, _ = kernel_point_optimization_debug(self.K_radius, self.num_points, num_kernels=1,
-                                                    dimension=self.kernel_dim, fixed=self.fixed, ratio=self.ratio, verbose=False)
+        kernel, _ = kernel_point_optimization_debug(
+            self.K_radius,
+            self.num_points,
+            num_kernels=1,
+            dimension=self.kernel_dim,
+            fixed=self.fixed,
+            ratio=self.ratio,
+            verbose=False,
+        )
         self.kernel.data = torch.from_numpy(kernel).float()
 
     def forward(self, x, pos, idx_sampler, idx_neighbour):
-        features = KPConv_ops(pos,
-                              pos[idx_sampler] if self.is_strided else pos,
-                              idx_neighbour[idx_sampler] if self.is_strided else idx_neighbour,
-                              x,
-                              self.kernel.to(x.device),
-                              self.kernel_weight.to(x.device),
-                              self.extent,
-                              self.KP_influence,
-                              self.aggregation_mode)
+        features = KPConv_ops(
+            pos,
+            pos[idx_sampler] if self.is_strided else pos,
+            idx_neighbour[idx_sampler] if self.is_strided else idx_neighbour,
+            x,
+            self.kernel.to(x.device),
+            self.kernel_weight.to(x.device),
+            self.extent,
+            self.KP_influence,
+            self.aggregation_mode,
+        )
 
         if self.norm:
             return self.act(self.norm(features))
         return self.act(features)
 
     def __repr__(self):
-                # PointKernel parameters
-        return "PointKernel({}, {}, {}, {}, {})".format(self.in_features, self.out_features, self.num_points, self.radius, self.KP_influence)
-=======
         # PointKernel parameters
         return "PointKernel({}, {}, {}, {}, {})".format(
-            self.in_features, self.out_features, self.num_points, self.radius, self.KP_influence,
-        )
->>>>>>> 434dbc50
+            self.in_features, self.out_features, self.num_points, self.radius, self.KP_influence
+        )