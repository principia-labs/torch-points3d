import random
import numpy as np
import os
import os.path as osp
import torch
from torch_geometric.data import Batch, Data

from src.datasets.base_dataset import BaseDataset
from src.datasets.registration.base3dmatch import Base3DMatch
from src.datasets.registration.utils import PatchExtractor
from src.datasets.registration.utils import tracked_matches
from src.datasets.registration.pair import Pair
from src.metrics.registration_tracker import PatchRegistrationTracker
from src.metrics.registration_tracker import FragmentRegistrationTracker
from src.core.data_transform.transforms import GridSampling
from src.datasets.registration.base_siamese_dataset import BaseSiameseDataset
<<<<<<< HEAD
from src.datasets.registration.utils import compute_overlap_and_matches
=======
from src.datasets.registration.utils import compute_overlap_and_matches, compute_subsampled_matches

>>>>>>> 769a5427

class Patch3DMatch(Base3DMatch):

    def __init__(self, root,
                 radius_patch=0.3,
                 num_frame_per_fragment=50,
                 mode='train_small',
                 min_overlap_ratio=0.3,
                 max_overlap_ratio=1.0,
                 max_dist_overlap=0.01,
                 tsdf_voxel_size=0.02,
                 limit_size=700,
                 depth_thresh=6,
                 is_fine=True,
                 transform=None,
                 pre_transform=None,
                 pre_filter=None,
                 verbose=False,
                 debug=False,
                 num_random_pt=5000,
                 is_offline=False,
                 pre_transform_patch=None):
        r"""
        Patch extracted from :the Princeton 3DMatch dataset\n
        `"3DMatch: Learning Local Geometric Descriptors from RGB-D Reconstructions"
        <https://arxiv.org/pdf/1603.08182.pdf>`_
        paper, containing rgbd frames of the following dataset:
        `" SUN3D: A Database of Big Spaces Reconstructed using SfM and Object Labels
        "<http://sun3d.cs.princeton.edu/>`
        `"Scene Coordinate Regression Forests for Camera Relocalization in RGB-D Images
        "<https://www.microsoft.com/en-us/research/publication/scene-coordinate-regression-forests-for-camera-relocalization-in-rgb-d-images/>`
        `"Unsupervised Feature Learning for 3D Scene Labeling
        "<http://rgbd-dataset.cs.washington.edu/dataset/rgbd-scenes-v2/>`
        `"BundleFusion: Real-time Globally Consistent 3D Reconstruction using Online
        Surface Re-integration
        "<http://graphics.stanford.edu/projects/bundlefusion/>`
        `"Learning to Navigate the Energy Landscape
        "<http://graphics.stanford.edu/projects/reloc/>`

        Args:

            root (string): Root directory where the dataset should be saved

            radius_patch(float, optional): the size of the patch

            num_frame_per_fragment (int, optional): indicate the number of frames
                we use to build fragments. If it is equal to 0, then we don't
                build fragments and use the raw frames.

            mode (string, optional): If :obj:`True`, loads the training dataset,
            otherwise the test dataset. (default: :obj:`True`)

            min_overlap_ratio(float, optional): the minimum overlap we should have to match two fragments (overlap is the number of points in a fragment that matches in an other fragment divided by the number of points)

            max_dist_overlap(float, optional): minimum distance to consider that a point match with an other.
            tsdf_voxel_size(float, optional): the size of the tsdf voxel grid to perform fine RGBD fusion to create fine fragments
            depth_thresh: threshold to remove depth pixel that are two far.

            is_fine: fine mode for the fragment fusion

            limit_size : limit the number of pixel at each direction to abvoid to heavy tsdf voxel

            transform (callable, optional): A function/transform that takes in
                an :obj:`torch_geometric.data.Data` object and returns a
                transformed version. The data object will be transformed before
                every access. (default: :obj:`None`)

            pre_transform (callable, optional): A function/transform that takes in
                an :obj:`torch_geometric.data.Data` object and returns a
                transformed version. The data object will be transformed before
                being saved to disk. (default: :obj:`None`)
            pre_filter (callable, optional): A function that takes in an
                :obj:`torch_geometric.data.Data` object and returns a boolean
                value, indicating whether the data object should be included in the
                final dataset. (default: :obj:`None`)
            num_random_pt: number of point we select
        """
        self.is_patch = True
        super(Patch3DMatch, self).__init__(root,
                                           num_frame_per_fragment,
                                           mode,
                                           min_overlap_ratio,
                                           max_overlap_ratio,
                                           max_dist_overlap,
                                           tsdf_voxel_size,
                                           limit_size,
                                           depth_thresh,
                                           is_fine,
                                           transform,
                                           pre_transform,
                                           pre_filter,
                                           verbose,
                                           debug,
                                           num_random_pt,
                                           is_offline,
                                           radius_patch,
                                           pre_transform_patch)

        self.radius_patch = radius_patch
        self.is_offline = is_offline
        self.path_data = osp.join(self.processed_dir, self.mode, 'matches')
        if(self.is_offline):
            self.path_data = osp.join(self.processed_dir, self.mode, 'patches')

    def get_patch_online(self, idx):
        p_extractor = PatchExtractor(self.radius_patch)

        match = np.load(
            osp.join(self.path_data,
                     'matches{:06d}.npy'.format(idx)),
            allow_pickle=True).item()
        data_source = torch.load(match['path_source'])
        data_target = torch.load(match['path_target'])

        # select a random match on the list of match.
        # It cannot be 0 because matches are filtered.
        rand = np.random.randint(0, len(match['pair']))

        data_source = p_extractor(data_source, match['pair'][rand][0])
        data_target = p_extractor(data_target, match['pair'][rand][1])

        if(self.transform is not None):
            data_source = self.transform(data_source)
            data_target = self.transform(data_target)
        batch = Pair.make_pair(data_source, data_target)
        batch = batch.contiguous().to(torch.float)

        return batch

    def get_patch_offline(self, idx):
        data_source = torch.load(
            osp.join(self.path_data, 'patches_source{:06d}.pt'.format(idx)))
        data_target = torch.load(
            osp.join(self.path_data, 'patches_target{:06d}.pt'.format(idx)))
        if(self.transform is not None):
            data_source = self.transform(data_source)
            data_target = self.transform(data_target)
        batch = Pair.make_pair(data_source, data_target)
        batch = batch.contiguous().to(torch.float)
        return batch

    def get(self, idx):
        if(self.is_offline):
            return self.get_patch_offline(idx)
        else:
            return self.get_patch_online(idx)

    def __len__(self):
        size_dataset = len(os.listdir(self.path_data))
        if(self.is_offline):
            size_dataset = size_dataset // 2
        return size_dataset


class Fragment3DMatch(Base3DMatch):
    r"""
        Fragment extracted from :the Princeton 3DMatch dataset\n
        `"3DMatch: Learning Local Geometric Descriptors from RGB-D Reconstructions"
        <https://arxiv.org/pdf/1603.08182.pdf>`_
        paper, containing rgbd frames of the following dataset:
        `" SUN3D: A Database of Big Spaces Reconstructed using SfM and Object Labels
        "<http://sun3d.cs.princeton.edu/>`
        `"Scene Coordinate Regression Forests for Camera Relocalization in RGB-D Images
        "<https://www.microsoft.com/en-us/research/publication/scene-coordinate-regression-forests-for-camera-relocalization-in-rgb-d-images/>`
        `"Unsupervised Feature Learning for 3D Scene Labeling
        "<http://rgbd-dataset.cs.washington.edu/dataset/rgbd-scenes-v2/>`
        `"BundleFusion: Real-time Globally Consistent 3D Reconstruction using Online
        Surface Re-integration
        "<http://graphics.stanford.edu/projects/bundlefusion/>`
        `"Learning to Navigate the Energy Landscape
        "<http://graphics.stanford.edu/projects/reloc/>`

        Args:

            root (string): Root directory where the dataset should be saved

            num_frame_per_fragment (int, optional): indicate the number of frames
                we use to build fragments. If it is equal to 0, then we don't
                build fragments and use the raw frames.

            mode (string, optional): If :obj:`True`, loads the training dataset,
            otherwise the test dataset. (default: :obj:`True`)

            min_overlap_ratio(float, optional): the minimum overlap we should have to match two fragments (overlap is the number of points in a fragment that matches in an other fragment divided by the number of points)
            max_overlap_ratio(float, optional): the maximum overlap we should have to match two fragments
            max_dist_overlap(float, optional): minimum distance to consider that a point match with an other.
            tsdf_voxel_size(float, optional): the size of the tsdf voxel grid to perform fine RGBD fusion to create fine fragments
            depth_thresh: threshold to remove depth pixel that are two far.

            is_fine: fine mode for the fragment fusion


            transform (callable, optional): A function/transform that takes in
                an :obj:`torch_geometric.data.Data` object and returns a
                transformed version. The data object will be transformed before
                every access. (default: :obj:`None`)

            pre_transform (callable, optional): A function/transform that takes in
                an :obj:`torch_geometric.data.Data` object and returns a
                transformed version. The data object will be transformed before
                being saved to disk. (default: :obj:`None`)
            pre_filter (callable, optional): A function that takes in an
                :obj:`torch_geometric.data.Data` object and returns a boolean
                value, indicating whether the data object should be included in the
                final dataset. (default: :obj:`None`)
            num_random_pt: number of point we select when we test
        """
    def __init__(self, root,
                 num_frame_per_fragment=50,
                 mode='train_small',
                 min_overlap_ratio=0.3,
                 max_overlap_ratio=1.0,
                 max_dist_overlap=0.01,
                 tsdf_voxel_size=0.02,
                 limit_size=700,
                 depth_thresh=6,
                 is_fine=True,
                 transform=None,
                 pre_transform=None,
                 pre_transform_fragment=None,
                 pre_filter=None,
                 verbose=False,
                 debug=False,
<<<<<<< HEAD
                 is_online_matching=False):

        self.is_patch = False

=======
                 is_online_matching=False,
                 num_pos_pairs=1024,
                 voxel_size_search=0.1):
>>>>>>> 769a5427
        super(Fragment3DMatch, self).__init__(root,
                                              num_frame_per_fragment,
                                              mode,
                                              min_overlap_ratio,
                                              max_overlap_ratio,
                                              max_dist_overlap,
                                              tsdf_voxel_size,
                                              limit_size,
                                              depth_thresh,
                                              is_fine,
                                              transform,
                                              pre_transform,
                                              pre_transform_fragment,
                                              pre_filter,
                                              verbose,
                                              debug)
        self.path_match = osp.join(self.processed_dir, self.mode, 'matches')
        self.list_fragment = [f for f in os.listdir(self.path_match) if 'matches' in f]
        self.is_online_matching = is_online_matching
<<<<<<< HEAD
=======
        self.num_pos_pairs = num_pos_pairs
        self.voxel_size_search = voxel_size_search
>>>>>>> 769a5427

    def get_fragment(self, idx):

        match = np.load(
            osp.join(self.path_match,
                     'matches{:06d}.npy'.format(idx)),
            allow_pickle=True).item()
        data_source = torch.load(match['path_source'])
        data_target = torch.load(match['path_target'])
<<<<<<< HEAD

=======
        new_pair = compute_subsampled_matches(data_source, data_target,
                                              self.voxel_size_search,
                                              self.max_dist_overlap)
>>>>>>> 769a5427
        if(self.transform is not None):
            data_source = self.transform(data_source)
            data_target = self.transform(data_target)

        batch = Pair.make_pair(data_source, data_target)
        if(self.is_online_matching):
<<<<<<< HEAD

            if(hasattr(data_source, 'xyz')):
                new_match = compute_overlap_and_matches(
                    Data(pos=data_source.xyz), Data(pos=data_target.xyz),
                    self.max_dist_overlap)
            else:
                new_match = compute_overlap_and_matches(
                    Data(pos=data_source.pos), Data(pos=data_target.pos),
                    self.max_dist_overlap)
            batch.pair_ind = torch.from_numpy(new_match['pair'].copy())
        else:
            batch.pair_ind = torch.from_numpy(match['pair'])
=======
            new_match = compute_overlap_and_matches(
                Data(pos=data_source.pos), Data(pos=data_target.pos),
                self.max_dist_overlap)
            batch.pair_ind = torch.from_numpy(new_match['pair'].copy())
        else:
            pair = tracked_matches(data_source, data_target, new_pair)
            batch.pair_ind = pair

        num_pos_pairs = len(batch.pair_ind)
        if self.num_pos_pairs < len(batch.pair_ind):
            num_pos_pairs = self.num_pos_pairs

        rand_ind = torch.randperm(len(batch.pair_ind))[:num_pos_pairs]
        batch.pair_ind = batch.pair_ind[rand_ind]
>>>>>>> 769a5427
        return batch.contiguous().to(torch.float)

    def get(self, idx):
        return self.get_fragment(idx)

    def __len__(self):
        return len(self.list_fragment)



class General3DMatchDataset(BaseSiameseDataset):

    def __init__(self, dataset_opt):
        super().__init__(dataset_opt)
        pre_transform = self.pre_transform
        train_transform = self.train_transform
        test_transform = self.test_transform
        pre_filter = self.pre_filter
        test_pre_filter = getattr(self, 'test_pre_filter', None)


        if dataset_opt.is_patch:
            self.train_dataset = Patch3DMatch(
                root=self._data_path,
                mode='train',
                radius_patch=dataset_opt.radius_patch,
                num_frame_per_fragment=dataset_opt.num_frame_per_fragment,
                max_dist_overlap=dataset_opt.max_dist_overlap,
                min_overlap_ratio=dataset_opt.min_overlap_ratio,
                tsdf_voxel_size=dataset_opt.tsdf_voxel_size,
                limit_size=dataset_opt.limit_size,
                depth_thresh=dataset_opt.depth_thresh,
                pre_transform=pre_transform,
                transform=train_transform,
                num_random_pt=dataset_opt.num_random_pt,
                is_offline=dataset_opt.is_offline,
                pre_filter=pre_filter)

            self.test_dataset = Patch3DMatch(
                root=self._data_path,
                mode='val',
                radius_patch=dataset_opt.radius_patch,
                num_frame_per_fragment=dataset_opt.num_frame_per_fragment,
                max_dist_overlap=dataset_opt.max_dist_overlap,
                min_overlap_ratio=dataset_opt.min_overlap_ratio,
                tsdf_voxel_size=dataset_opt.tsdf_voxel_size,
                limit_size=dataset_opt.limit_size,
                depth_thresh=dataset_opt.depth_thresh,
                pre_transform=pre_transform,
                transform=test_transform,
                num_random_pt=dataset_opt.num_random_pt,
                is_offline=dataset_opt.is_offline,
                pre_filter=test_pre_filter)
        else:
            self.train_dataset = Fragment3DMatch(
                root=self._data_path,
                mode='train',
                num_frame_per_fragment=dataset_opt.num_frame_per_fragment,
                max_dist_overlap=dataset_opt.max_dist_overlap,
                min_overlap_ratio=dataset_opt.min_overlap_ratio,
                tsdf_voxel_size=dataset_opt.tsdf_voxel_size,
                limit_size=dataset_opt.limit_size,
                depth_thresh=dataset_opt.depth_thresh,
                pre_transform=pre_transform,
                transform=train_transform,
                pre_filter=pre_filter,
<<<<<<< HEAD
                is_online_matching=dataset_opt.is_online_matching)
=======
                is_online_matching=dataset_opt.is_online_matching,
                num_pos_pairs=dataset_opt.num_pos_pairs)
>>>>>>> 769a5427

            self.test_dataset = Fragment3DMatch(
                root=self._data_path,
                mode='val',
                num_frame_per_fragment=dataset_opt.num_frame_per_fragment,
                max_dist_overlap=dataset_opt.max_dist_overlap,
                min_overlap_ratio=dataset_opt.min_overlap_ratio,
                tsdf_voxel_size=dataset_opt.tsdf_voxel_size,
                limit_size=dataset_opt.limit_size,
                depth_thresh=dataset_opt.depth_thresh,
                pre_transform=pre_transform,
                transform=test_transform,
<<<<<<< HEAD
                is_online_matching=dataset_opt.is_online_matching)
=======
                is_online_matching=False,
                num_pos_pairs=dataset_opt.num_pos_pairs)
>>>>>>> 769a5427

    @staticmethod
    def get_tracker(model, dataset, wandb_log: bool,
                    tensorboard_log: bool):
        """
        Factory method for the tracker

        Arguments:
            task {str} -- task description
            dataset {[type]}
            wandb_log - Log using weight and biases
        Returns:
            [BaseTracker] -- tracker
        """
        if(dataset.is_patch):
            return PatchRegistrationTracker(dataset, wandb_log=wandb_log,
                                            use_tensorboard=tensorboard_log)
        else:
            return FragmentRegistrationTracker(dataset, wandb_log=wandb_log,
                                               use_tensorboard=tensorboard_log)<|MERGE_RESOLUTION|>--- conflicted
+++ resolved
@@ -14,12 +14,8 @@
 from src.metrics.registration_tracker import FragmentRegistrationTracker
 from src.core.data_transform.transforms import GridSampling
 from src.datasets.registration.base_siamese_dataset import BaseSiameseDataset
-<<<<<<< HEAD
-from src.datasets.registration.utils import compute_overlap_and_matches
-=======
 from src.datasets.registration.utils import compute_overlap_and_matches, compute_subsampled_matches
 
->>>>>>> 769a5427
 
 class Patch3DMatch(Base3DMatch):
 
@@ -243,16 +239,11 @@
                  pre_filter=None,
                  verbose=False,
                  debug=False,
-<<<<<<< HEAD
-                 is_online_matching=False):
-
-        self.is_patch = False
-
-=======
                  is_online_matching=False,
                  num_pos_pairs=1024,
                  voxel_size_search=0.1):
->>>>>>> 769a5427
+
+        self.is_patch = False
         super(Fragment3DMatch, self).__init__(root,
                                               num_frame_per_fragment,
                                               mode,
@@ -272,11 +263,8 @@
         self.path_match = osp.join(self.processed_dir, self.mode, 'matches')
         self.list_fragment = [f for f in os.listdir(self.path_match) if 'matches' in f]
         self.is_online_matching = is_online_matching
-<<<<<<< HEAD
-=======
         self.num_pos_pairs = num_pos_pairs
         self.voxel_size_search = voxel_size_search
->>>>>>> 769a5427
 
     def get_fragment(self, idx):
 
@@ -286,33 +274,15 @@
             allow_pickle=True).item()
         data_source = torch.load(match['path_source'])
         data_target = torch.load(match['path_target'])
-<<<<<<< HEAD
-
-=======
         new_pair = compute_subsampled_matches(data_source, data_target,
                                               self.voxel_size_search,
                                               self.max_dist_overlap)
->>>>>>> 769a5427
         if(self.transform is not None):
             data_source = self.transform(data_source)
             data_target = self.transform(data_target)
 
         batch = Pair.make_pair(data_source, data_target)
         if(self.is_online_matching):
-<<<<<<< HEAD
-
-            if(hasattr(data_source, 'xyz')):
-                new_match = compute_overlap_and_matches(
-                    Data(pos=data_source.xyz), Data(pos=data_target.xyz),
-                    self.max_dist_overlap)
-            else:
-                new_match = compute_overlap_and_matches(
-                    Data(pos=data_source.pos), Data(pos=data_target.pos),
-                    self.max_dist_overlap)
-            batch.pair_ind = torch.from_numpy(new_match['pair'].copy())
-        else:
-            batch.pair_ind = torch.from_numpy(match['pair'])
-=======
             new_match = compute_overlap_and_matches(
                 Data(pos=data_source.pos), Data(pos=data_target.pos),
                 self.max_dist_overlap)
@@ -327,7 +297,6 @@
 
         rand_ind = torch.randperm(len(batch.pair_ind))[:num_pos_pairs]
         batch.pair_ind = batch.pair_ind[rand_ind]
->>>>>>> 769a5427
         return batch.contiguous().to(torch.float)
 
     def get(self, idx):
@@ -394,12 +363,8 @@
                 pre_transform=pre_transform,
                 transform=train_transform,
                 pre_filter=pre_filter,
-<<<<<<< HEAD
-                is_online_matching=dataset_opt.is_online_matching)
-=======
                 is_online_matching=dataset_opt.is_online_matching,
                 num_pos_pairs=dataset_opt.num_pos_pairs)
->>>>>>> 769a5427
 
             self.test_dataset = Fragment3DMatch(
                 root=self._data_path,
@@ -412,12 +377,8 @@
                 depth_thresh=dataset_opt.depth_thresh,
                 pre_transform=pre_transform,
                 transform=test_transform,
-<<<<<<< HEAD
-                is_online_matching=dataset_opt.is_online_matching)
-=======
                 is_online_matching=False,
                 num_pos_pairs=dataset_opt.num_pos_pairs)
->>>>>>> 769a5427
 
     @staticmethod
     def get_tracker(model, dataset, wandb_log: bool,
