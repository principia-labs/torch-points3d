import collections
import errno
import numpy as np
import os
import os.path as osp
import torch
from torch_geometric.data import Data
from torch_points_kernels.points_cpu import ball_query
import imageio
from tqdm import tqdm

import src.datasets.registration.fusion as fusion
from src.core.data_transform import GridSampling, SaveOriginalPosId
from torch_geometric.transforms import Compose

def to_list(x):
    """
    taken from https://pytorch-geometric.readthedocs.io/en/latest/_modules/torch_geometric/data/dataset.html#Dataset
    """
    if not isinstance(x, collections.Iterable) or isinstance(x, str):
        x = [x]
    return x


def files_exist(files):
    """
    taken from https://pytorch-geometric.readthedocs.io/en/latest/_modules/torch_geometric/data/dataset.html#Dataset
    """

    return all([osp.exists(f) for f in files])


def makedirs(path):
    """
    taken from https://github.com/rusty1s/pytorch_geometric/blob/master/torch_geometric/data/makedirs.py
    """
    try:
        os.makedirs(osp.expanduser(osp.normpath(path)))
    except OSError as e:
        if e.errno != errno.EEXIST and osp.isdir(path):
            raise e


def get_urls(filename):
    res = []
    with open(filename, "r") as f:
        res = f.readlines()
    return res


def extract_pcd(depth_image, K, color_image=None):
    """
    transform a depth image into a pointcloud (here a numpy array)
    """

    Z = (depth_image / 1000).ravel()
    mask_z = (Z < 6) * (Z > 0)
    X, Y = np.meshgrid(np.arange(depth_image.shape[1]), np.arange(depth_image.shape[0]))

    Xworld = (X.ravel()[mask_z] + 0.5 - K[0, 2]) * Z[mask_z] / K[0, 0]
    Yworld = (Y.ravel()[mask_z] + 0.5 - K[1, 2]) * Z[mask_z] / K[1, 1]

    pcd = np.vstack((Xworld, Yworld, Z[mask_z])).T
    if color_image is None:
        return pcd
    else:
        color = color_image.reshape(-1, 3)[mask_z, :]
        return pcd, color


def rgbd2pcd(path_img, path_intrinsic, path_trans, path_color=None):

    # read imageio
    depth = imageio.imread(path_img)

    intrinsic = np.loadtxt(path_intrinsic)
    trans = np.loadtxt(path_trans)
    if path_color is not None:
        color_image = imageio.imread(path_color)
        pcd, color = extract_pcd(depth, intrinsic, color_image)
        pcd = pcd.dot(trans[:3, :3].T) + trans[:3, 3]
        return pcd, color
    else:
        pcd = extract_pcd(depth, intrinsic)
        pcd = pcd.dot(trans[:3, :3].T) + trans[:3, 3]
        return pcd


def rgbd2fragment_rough(
    list_path_img,
    path_intrinsic,
    list_path_trans,
    out_path,
    num_frame_per_fragment=5,
    pre_transform=None,
    list_path_color=None,
):

    one_fragment = []
    one_color = []
    ind = 0
    for i, path_img in tqdm(enumerate(list_path_img), total=len(list_path_img)):
        path_trans = list_path_trans[i]
        path_color = None
        if list_path_color is not None:
            path_color = list_path_color[i]
            pcd, color = rgbd2pcd(path_img, path_intrinsic, path_trans, path_color=path_color)
            one_fragment.append(pcd)
            one_color.append(color)
        else:
            pcd = rgbd2pcd(path_img, path_intrinsic, path_trans, path_color=path_color)
            one_fragment.append(pcd)
        if (i + 1) % num_frame_per_fragment == 0:
            pos = torch.from_numpy(np.concatenate(one_fragment, axis=0))
            if list_path_color is None:
                torch_data = Data(pos=pos)
            else:
                color = torch.from_numpy(np.concatenate(one_color, axis=0))
                torch_data = Data(pos=pos, color=color)
            if pre_transform is not None:
                torch_data = pre_transform(torch_data)
            torch.save(torch_data, osp.join(out_path, "fragment_{:06d}.pt".format(ind)))
            ind += 1
            one_fragment = []
            one_color = []
    # concatenate all fragment

    # create batches
    # save fragments for each batches using a simple batch


def filter_pair(pair, dist):
    """
    give a pair of indices where the distance is positive
    """
    pair = pair[dist[:, 0] >= 0]
    if len(pair) > 0:
        pair = pair.numpy()[:, ::-1]
    else:
        pair = np.array([])
    return pair


def compute_overlap_and_matches(data1, data2, max_distance_overlap, reciprocity=False, num_pos=1, rot_gt=torch.eye(3)):

    # we can use ball query on cpu because the points are sorted
    # print(len(data1.pos), len(data2.pos), max_distance_overlap)
    pair, dist = ball_query(data2.pos.to(torch.float),
                            data1.pos.to(torch.float) @ rot_gt.T,
                            radius=max_distance_overlap,
<<<<<<< HEAD
                            max_num=num_pos, mode=1)
=======
                            max_num=num_pos, mode=1, sorted=True)
>>>>>>> 769a5427
    pair = filter_pair(pair, dist)
    pair2 = []
    overlap = [pair.shape[0] / len(data1.pos)]
    if reciprocity:
        pair2, dist2 = ball_query(data1.pos.to(torch.float) @ rot_gt.T,
                                  data2.pos.to(torch.float),
                                  radius=max_distance_overlap,
<<<<<<< HEAD
                                  max_num=num_pos, mode=1)
=======
                                  max_num=num_pos, mode=1, sorted=True)
>>>>>>> 769a5427
        pair2 = filter_pair(pair2, dist2)
        overlap.append(pair2.shape[0] / len(data2.pos))
    # overlap = pair.shape[0] / \
    #    (len(data1.pos) + len(data2.pos) - pair.shape[0])
    # print(pair)

    # print(path1, path2, "overlap=", overlap)
    output = dict(pair=pair, pair2=pair2, overlap=overlap)
    return output

def compute_subsampled_matches(data1, data2, voxel_size=0.1, max_distance_overlap=0.02):
    """
    compute matches on subsampled version of data and track ind
    """
    grid_sampling = Compose([SaveOriginalPosId(), GridSampling(voxel_size, mode='last', warn=False)])
    subsampled_data = grid_sampling(data1.clone())
    origin_id = subsampled_data.origin_id.numpy()
    pair = compute_overlap_and_matches(subsampled_data, data2, max_distance_overlap)['pair']
    pair[:, 0] = origin_id[pair[:, 0]]
    return torch.from_numpy(pair.copy())

def get_3D_bound(list_path_img, path_intrinsic, list_path_trans, depth_thresh, limit_size=600, voxel_size=0.01):
    vol_bnds = np.zeros((3, 2))
    list_min = np.zeros((3, len(list_path_img)))
    list_max = np.zeros((3, len(list_path_img)))
    for i, path_img in tqdm(enumerate(list_path_img), total=len(list_path_img)):
        # read imageio
        depth = imageio.imread(path_img) / 1000.0
        depth[depth > depth_thresh] = 0
        intrinsic = np.loadtxt(path_intrinsic)
        pose = np.loadtxt(list_path_trans[i])
        view_frust_pts = fusion.get_view_frustum(depth, intrinsic, pose)
        list_min[:, i] = np.amin(view_frust_pts, axis=1)
        list_max[:, i] = np.amax(view_frust_pts, axis=1)
    # take the quantile instead of the min to be more robust to outilers frames

    vol_bnds[:, 0] = np.quantile(list_min, 0.0, axis=1)
    vol_bnds[:, 1] = np.quantile(list_max, 1.0, axis=1)

    # remove some voxel that are on the edge to control the size of the tsdf.
    vol_dim = (vol_bnds[:, 1] - vol_bnds[:, 0]) / voxel_size
    for i in range(3):
        # add and substract delta to limit the size
        if(vol_dim[i] > limit_size):
            delta = voxel_size * (vol_dim[i] - limit_size) * 0.5
            vol_bnds[i][0] += delta
            vol_bnds[i][1] -= delta
    return vol_bnds


def rgbd2fragment_fine(
    list_path_img,
    path_intrinsic,
    list_path_trans,
    out_path,
    num_frame_per_fragment=5,
    voxel_size=0.01,
    pre_transform=None,
    depth_thresh=6,
    save_pc=True,
    limit_size=600
):
    """
    fuse rgbd frame with a tsdf volume and get the mesh using marching cube.
    """

    ind = 0
    begin = 0
    end = num_frame_per_fragment

    vol_bnds = get_3D_bound(list_path_img[begin:end], path_intrinsic, list_path_trans[begin:end], depth_thresh, voxel_size=voxel_size, limit_size=limit_size)

    print(vol_bnds)
    tsdf_vol = fusion.TSDFVolume(vol_bnds, voxel_size=voxel_size)
    for i, path_img in tqdm(enumerate(list_path_img), total=len(list_path_img)):

        depth = imageio.imread(path_img).astype(float) / 1000.0
        depth[depth > depth_thresh] = 0
        depth[depth <= 0] = 0
        intrinsic = np.loadtxt(path_intrinsic)
        pose = np.loadtxt(list_path_trans[i])
        tsdf_vol.integrate(depth, intrinsic, pose, obs_weight=1.0)
        if (i + 1) % num_frame_per_fragment == 0:

            if save_pc:
                pcd = tsdf_vol.get_point_cloud(0.35, 0.0)
                torch_data = Data(pos=torch.from_numpy(pcd.copy()))
            else:
                verts, faces, norms = tsdf_vol.get_mesh()
                torch_data = Data(pos=torch.from_numpy(verts.copy()), norm=torch.from_numpy(norms.copy()))
            if pre_transform is not None:
                torch_data = pre_transform(torch_data)
            torch.save(torch_data, osp.join(out_path, "fragment_{:06d}.pt".format(ind)))
            ind += 1

            if i + 1 < len(list_path_img):
                begin = i + 1
                if begin + num_frame_per_fragment < len(list_path_img):
                    end = begin + num_frame_per_fragment
                    vol_bnds = get_3D_bound(
                        list_path_img[begin:end], path_intrinsic, list_path_trans[begin:end], depth_thresh, voxel_size=voxel_size, limit_size=limit_size
                    )
                else:
                    vol_bnds = get_3D_bound(
                        list_path_img[begin:], path_intrinsic, list_path_trans[begin:],
                        depth_thresh, voxel_size=voxel_size, limit_size=limit_size
                    )
                tsdf_vol = fusion.TSDFVolume(vol_bnds, voxel_size=voxel_size)


class PatchExtractor:
    r"""
    Extract patches on a point cloud
    """

    def __init__(self, radius_patch):
        self.radius_patch = radius_patch

    def __call__(self, data: Data, ind):

        pos = data.pos
        point = pos[ind].view(1, 3)
        ind, dist = ball_query(point, pos, radius=self.radius_patch, max_num=-1, mode=1)

        row, col = ind[dist[:, 0] > 0].t()
        patch = Data()
        for key in data.keys:
            if torch.is_tensor(data[key]):
                if torch.all(col < data[key].shape[0]):
                    patch[key] = data[key][col]

        return patch


def tracked_matches(data_s, data_t, pair):
    """
    allow to keep the index that are still present after a sparse input
    Parameters:
    pair : P x 2 indices of the matched points before any transformation
    """

    pair_np = pair.numpy()
    mask_s = np.isin(pair_np[:, 0], data_s.origin_id.numpy())
    mask_t = np.isin(pair_np[:, 1], data_t.origin_id.numpy())

    mask = np.logical_and(mask_s, mask_t)
    filtered_pair = pair_np[mask]

    table_s = dict(zip(data_s.origin_id.numpy(),
                       np.arange(0, len(data_s.pos))))
    table_t = dict(zip(data_t.origin_id.numpy(),
                       np.arange(0, len(data_t.pos))))

    res = torch.tensor([[table_s[p[0]], table_t[p[1]]] for p in filtered_pair]).to(torch.long)
    return res<|MERGE_RESOLUTION|>--- conflicted
+++ resolved
@@ -148,11 +148,7 @@
     pair, dist = ball_query(data2.pos.to(torch.float),
                             data1.pos.to(torch.float) @ rot_gt.T,
                             radius=max_distance_overlap,
-<<<<<<< HEAD
-                            max_num=num_pos, mode=1)
-=======
                             max_num=num_pos, mode=1, sorted=True)
->>>>>>> 769a5427
     pair = filter_pair(pair, dist)
     pair2 = []
     overlap = [pair.shape[0] / len(data1.pos)]
@@ -160,11 +156,7 @@
         pair2, dist2 = ball_query(data1.pos.to(torch.float) @ rot_gt.T,
                                   data2.pos.to(torch.float),
                                   radius=max_distance_overlap,
-<<<<<<< HEAD
-                                  max_num=num_pos, mode=1)
-=======
                                   max_num=num_pos, mode=1, sorted=True)
->>>>>>> 769a5427
         pair2 = filter_pair(pair2, dist2)
         overlap.append(pair2.shape[0] / len(data2.pos))
     # overlap = pair.shape[0] / \
