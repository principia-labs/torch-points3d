--- conflicted
+++ resolved
@@ -30,7 +30,7 @@
 
         - transform: AddFeatsByKeys
           params:
-              list_add_to_x: [False, True, True]    
+              list_add_to_x: [False, True, True]
               feat_names: ['normal', 'rgb', "elevation"]
               input_nc_feats: [3, 3, 1]
 
@@ -87,7 +87,7 @@
 
 class AddFeatByKey(object):
     """This transform is responsible to get an attribute under feat_name and add it to x if add_to_x is True
-    
+
     Paremeters
     ----------
     add_to_x: bool
@@ -158,17 +158,6 @@
     """
     return (eigenvalues[1] - eigenvalues[0]) / eigenvalues[2]
 
-<<<<<<< HEAD
-=======
-    def __init__(self, add_x=True, add_y=True, add_z=True):
-        self.axis = []
-        if add_x:
-            self.axis.append(0)
-        if add_y:
-            self.axis.append(1)
-        if add_z:
-            self.axis.append(2)
->>>>>>> e3a67f16
 
 class NormalFeature(object):
     """
@@ -191,7 +180,7 @@
     """
     compute PCA of a point cloud and store the eigen values and the eigenvectors
     """
-<<<<<<< HEAD
+
 
     def __call__(self, data):
         pos_centered = data.pos - data.pos.mean(axis=0)
@@ -199,21 +188,6 @@
         eig, v = torch.symeig(cov_matrix, eigenvectors=True)
         data.eigenvalues = eig
         data.eigenvectors = v
-=======
-
-    def __init__(self, is_normalize=False):
-        self.is_normalize = is_normalize
-
-    def __call__(self, data):
-        assert hasattr(data, "color")
-        color = data.color
-        if self.is_normalize:
-            color = F.normalize(color, p=2, dim=1)
-        if data.x is None:
-            data.x = color
-        else:
-            data.x = torch.cat([data.x, color], -1)
->>>>>>> e3a67f16
         return data
 
 
@@ -221,14 +195,6 @@
     """
     compute planarity and return false if the planarity is above a threshold
     """
-<<<<<<< HEAD
-=======
-
-    def __call__(self, data):
-        if data.norm is None:
-            raise NotImplementedError("TODO: Implement normal computation")
->>>>>>> e3a67f16
-
     def __init__(self, thresh=0.3):
         self.thresh = thresh
 
