from typing import List
import itertools
import numpy as np
import math
import re
import torch
import random
from torch.nn import functional as F
from sklearn.neighbors import NearestNeighbors, KDTree
from torch_geometric.data import Data
from functools import partial
from torch_geometric.nn import fps, radius, knn, voxel_grid
from torch_geometric.nn.pool.consecutive import consecutive_cluster
from torch_geometric.nn.pool.pool import pool_pos, pool_batch
from torch_scatter import scatter_add, scatter_mean

from src.datasets.multiscale_data import MultiScaleData
from src.utils.transform_utils import SamplingStrategy
from src.utils.config import is_list
from torch_geometric.data import Data, Batch
from tqdm import tqdm as tq
from src.utils import is_iterable

<<<<<<< HEAD
class PointCloudFusion(object):

    def _process(self, data_list):
        data = Batch.from_data_list(data_list)
        delattr(data, "batch")
        return data

    def __call__(self, data_list: List[Data]):
        if len(data_list) == 0:
            raise Exception('A list of data should be provided')
        elif len(data_list) == 1:
            return data_list[0]
        else:
            if isinstance(data_list[0], list):
                data = [self._process(d) for d in data_list]
            else:
                data = self._process(data_list)
        return data

    def __repr__(self):
        return "{}()".format(self.__class__.__name__)

class GridSphereSampling(object):
    r"""Fit the point cloud to a grid and for each point in this grid, 
    create a sphere with a radius r
    Args:
        radius (float or [float] or Tensor): Radius of the sphere to be sampled.
    """
    KDTREE_KEY = "kd_tree"
    def __init__(self, radius, grid_size=None, delattr_kd_tree=True, center=True):
        self._radius = eval(radius) if isinstance(radius, str) else float(radius)

        self._grid_sampling = GridSampling(size=grid_size if grid_size else self._radius)
        self._delattr_kd_tree = delattr_kd_tree
        self._center = center

    def _process(self, data):
        num_points = data.pos.shape[0]
        
        if not hasattr(data, self.KDTREE_KEY):
            tree = KDTree(np.asarray(data.pos), leaf_size=50)
        else:
            tree = getattr(data, self.KDTREE_KEY)
            
        # The kdtree has bee attached to data for optimization reason.
        # However, it won't be used for down the transform pipeline and should be removed before any collate func call.
        if hasattr(data, self.KDTREE_KEY) and self._delattr_kd_tree:
            delattr(data, self.KDTREE_KEY)

        # apply grid sampling
        grid_data = self._grid_sampling(data.clone())

        datas = []
        for grid_center in np.asarray(grid_data.pos):
            pts = np.asarray(grid_center)[np.newaxis]
            
            # Find closest point within the original data
            ind = torch.LongTensor(tree.query(pts, k=1)[1][0])
            grid_label = data.y[ind]
            
            # Find neighbours within the original data
            t_center = torch.FloatTensor(grid_center)
            ind = torch.LongTensor(tree.query_radius(pts, r=self._radius)[0])
            
            # Create a new data holder.
            new_data = Data()
            for key in set(data.keys):
                item = data[key].clone()
                if num_points == item.shape[0]:
                    item = item[ind]
                    if self._center and key == 'pos': # Center the sphere.
                        item -= t_center
                    setattr(new_data, key, item)
            new_data.center_label = grid_label
            
            datas.append(new_data)
        return datas       

    def __call__(self, data):
        if isinstance(data, list):
            data = [self._process(d) for d in tq(data)]
            data = list(itertools.chain(*data)) # 2d list needs to be flatten
        else:
            data = self._process(data)
        return data

    def __repr__(self):
        return "{}(radius={}, center={})".format(self.__class__.__name__, self._radius, self._center)
=======
>>>>>>> 82d65ac7

class ComputeKDTree(object):
    r"""Calculate the KDTree and save it within data
    Args:
        leaf_size (float or [float] or Tensor): Depth of the .
    """

    def __init__(self, leaf_size):
        self._leaf_size = leaf_size

    def _process(self, data):
        data.kd_tree = KDTree(np.asarray(data.pos), leaf_size=self._leaf_size)
        return data

    def __call__(self, data):
        if isinstance(data, list):
            data = [self._process(d) for d in data]
        else:
            data = self._process(data)
        return data

    def __repr__(self):
        return "{}(leaf_size={})".format(self.__class__.__name__, self._leaf_size)


class RandomSphere(object):
    r"""Randomly select a sphere of points using a given radius
    Args:
        radius (float or [float] or Tensor): Radius of the sphere to be sampled.
    """
    KDTREE_KEY = "kd_tree"
<<<<<<< HEAD
    def __init__(self, radius, strategy="random", class_weight_method="sqrt", delattr_kd_tree=True, center=True):
=======

    def __init__(self, radius, strategy="random", class_weight_method="sqrt", delattr_kd_tree=True):
>>>>>>> 82d65ac7
        self._radius = eval(radius) if isinstance(radius, str) else float(radius)

        self._sampling_strategy = SamplingStrategy(strategy=strategy, class_weight_method=class_weight_method)

        self._delattr_kd_tree = delattr_kd_tree
        self._center = center

    def _process(self, data):
        num_points = data.pos.shape[0]

        if not hasattr(data, self.KDTREE_KEY):
            tree = KDTree(np.asarray(data.pos), leaf_size=50)
        else:
            tree = getattr(data, self.KDTREE_KEY)

        # The kdtree has bee attached to data for optimization reason.
        # However, it won't be used for down the transform pipeline and should be removed before any collate func call.
        if hasattr(data, self.KDTREE_KEY) and self._delattr_kd_tree:
            delattr(data, self.KDTREE_KEY)

        # apply sampling strategy
        random_center = self._sampling_strategy(data)

        center = np.asarray(data.pos[random_center])[np.newaxis]
        t_center = torch.FloatTensor(center)
        ind = torch.LongTensor(tree.query_radius(center, r=self._radius)[0])
        for key in set(data.keys):
            item = data[key]
            if num_points == item.shape[0]:
                item = item[ind]
                if self._center and key == 'pos': # Center the sphere.
                    item -= t_center
                setattr(data, key, item)
        return data

    def __call__(self, data):
        if isinstance(data, list):
            data = [self._process(d) for d in data]
        else:
            data = self._process(data)
        return data

    def __repr__(self):
<<<<<<< HEAD
        return "{}(radius={}, center={}, sampling_strategy={})".format(self.__class__.__name__, self._radius, self._center, self._sampling_strategy)
=======
        return "{}(radius={}, sampling_strategy={})".format(
            self.__class__.__name__, self._radius, self._sampling_strategy
        )

>>>>>>> 82d65ac7

class GridSampling(object):
    r"""Clusters points into voxels with size :attr:`size`.
    Args:
        size (float or [float] or Tensor): Size of a voxel (in each dimension).
        start (float or [float] or Tensor, optional): Start coordinates of the
            grid (in each dimension). If set to :obj:`None`, will be set to the
            minimum coordinates found in :obj:`data.pos`.
            (default: :obj:`None`)
        end (float or [float] or Tensor, optional): End coordinates of the grid
            (in each dimension). If set to :obj:`None`, will be set to the
            maximum coordinates found in :obj:`data.pos`.
            (default: :obj:`None`)
        num_classes (int, optional): number of classes in the dataset (speeds up the computation slightly)
    """

    def __init__(self, size, start=None, end=None, num_classes=-1):
        self.size = size
        self.start = start
        self.end = end
        self.num_classes = num_classes

    def _process(self, data):
        num_nodes = data.num_nodes

        if "batch" not in data:
            batch = data.pos.new_zeros(num_nodes, dtype=torch.long)
        else:
            batch = data.batch

        cluster = voxel_grid(data.pos, batch, self.size, self.start, self.end)
        cluster, perm = consecutive_cluster(cluster)

        for key, item in data:
            if bool(re.search("edge", key)):
                raise ValueError("GridSampling does not support coarsening of edges")

            if torch.is_tensor(item) and item.size(0) == num_nodes:
                if key == "y":
                    item = F.one_hot(item, num_classes=self.num_classes)
                    item = scatter_add(item, cluster, dim=0)
                    data[key] = item.argmax(dim=-1)
                elif key == "batch":
                    data[key] = item[perm]
                else:
                    data[key] = scatter_mean(item, cluster, dim=0)        
        return data

    def __call__(self, data):
        if isinstance(data, list):
            data = [self._process(d) for d in data]
        else:
            data = self._process(data)
        return data

    def __repr__(self):
        return "{}(size={})".format(self.__class__.__name__, self.size)


class RandomSymmetry(object):
    def __init__(self, axis=[False, False, False]):
        self.axis = axis

    def __call__(self, data):

        for i, ax in enumerate(self.axis):
            if ax:
                if torch.rand(1) < 0.5:
                    data.pos[:, i] *= -1
        return data

    def __repr__(self):
        return "Random symmetry of axes: x={}, y={}, z={}".format(*self.axis)


class RandomNoise(object):
    def __init__(self, sigma=0.01, clip=0.05):
        """
        simple isotropic additive gaussian noise
        """
        self.sigma = sigma
        self.clip = clip

    def __call__(self, data):
        noise = self.sigma * torch.randn(data.pos.shape)
        noise = noise.clamp(-self.clip, self.clip)
        data.pos = data.pos + noise
        return data

    def __repr__(self):
        return "Random noise of sigma={}".format(self.sigma)


class RandomScaleAnisotropic:
    r"""Scales node positions by a randomly sampled factor :math:`s1, s2, s3` within a
    given interval, *e.g.*, resulting in the transformation matrix

    .. math::
        \begin{bmatrix}
            s1 & 0 & 0 \\
            0 & s2 & 0 \\
            0 & 0 & s3 \\
        \end{bmatrix}

    for three-dimensional positions.

    Args:
        scales (tuple): scaling factor interval, e.g. :obj:`(a, b)`, then scale
            is randomly sampled from the range
            :math:`a \leq \mathrm{scale} \leq b`.
    """
    def __init__(self, scales=None, anisotropic=True):
        assert is_iterable(scales) and len(scales) == 2
        assert scales[0] <= scales[1]
        self.scales = scales

    def __call__(self, data):
        scale = self.scales[0] + torch.rand((3,)) * (self.scales[1] - self.scales[0])
        data.pos = data.pos * scale
        return data

    def __repr__(self):
        return "{}({})".format(self.__class__.__name__, self.scales)


def euler_angles_to_rotation_matrix(theta):
    """
    """
    R_x = torch.tensor(
        [[1, 0, 0], [0, torch.cos(theta[0]), -torch.sin(theta[0])], [0, torch.sin(theta[0]), torch.cos(theta[0])]]
    )

    R_y = torch.tensor(
        [[torch.cos(theta[1]), 0, torch.sin(theta[1])], [0, 1, 0], [-torch.sin(theta[1]), 0, torch.cos(theta[1])]]
    )

    R_z = torch.tensor(
        [[torch.cos(theta[2]), -torch.sin(theta[2]), 0], [torch.sin(theta[2]), torch.cos(theta[2]), 0], [0, 0, 1]]
    )

    R = torch.mm(R_z, torch.mm(R_y, R_x))
    return R


class RandomRotation(object):
    def __init__(self, mode="vertical"):
        """
        random rotation: either
        """
        self.mode = mode

    def __call__(self, data):

        theta = torch.zeros(3)
        if self.mode == "vertical":
            theta[2] = torch.rand(1) * 2 * torch.tensor(math.pi)
        elif self.mode == "all":
            theta = torch.rand(3) * 2 * torch.tensor(math.pi)
        else:
            raise NotImplementedError("this kind of rotation ({}) " "is not yet available".format(self.mode))
        R = euler_angles_to_rotation_matrix(theta)
        data.pos = torch.mm(data.pos, R.t())
        return data

    def __repr__(self):
        return "Random rotation of mode {}".format(self.mode)


class MeshToNormal(object):
    """ Computes mesh normals (IN PROGRESS)
    """

    def __init__(self):
        pass

    def __call__(self, data):
        if hasattr(data, "face"):
            pos = data.pos
            face = data.face
            vertices = [pos[f] for f in face]
            normals = torch.cross(vertices[0] - vertices[1], vertices[0] - vertices[2], dim=1)
            normals = F.normalize(normals)
            data.normals = normals
        return data

    def __repr__(self):
        return "{}".format(self.__class__.__name__)


class MultiScaleTransform(object):
    """ Pre-computes a sequence of downsampling / neighboorhood search
    """

    def __init__(self, strategies):
        self.strategies = strategies
        self.num_layers = len(self.strategies["sampler"])

    @staticmethod
    def __inc__wrapper(func, special_params):
        def new__inc__(key, num_nodes, special_params=None, func=None):
            if key in special_params:
                return special_params[key]
            else:
                return func(key, num_nodes)

        return partial(new__inc__, special_params=special_params, func=func)

    def __call__(self, data: Data) -> MultiScaleData:
        # Compute sequentially multi_scale indexes on cpu
        data.contiguous()
        ms_data = MultiScaleData.from_data(data)
        precomputed = [data]
        upsample = []
        upsample_index = 0
        for index in range(self.num_layers):
            sampler, neighbour_finder = self.strategies["sampler"][index], self.strategies["neighbour_finder"][index]
            support = precomputed[index]
            if sampler:
                query = sampler(support.clone())
                query.contiguous()

                if len(self.strategies["upsample_op"]):
                    if upsample_index >= len(self.strategies["upsample_op"]):
                        raise ValueError("You are missing some upsample blocks in your network")

                    upsampler = self.strategies["upsample_op"][upsample_index]
                    upsample_index += 1
                    pre_up = upsampler.precompute(query, support)
                    upsample.append(pre_up)
                    special_params = {}
                    special_params["x_idx"] = query.num_nodes
                    special_params["y_idx"] = support.num_nodes
                    setattr(pre_up, "__inc__", self.__inc__wrapper(pre_up.__inc__, special_params))
            else:
                query = support.clone()

            s_pos, q_pos = support.pos, query.pos
            if hasattr(query, "batch"):
                s_batch, q_batch = support.batch, query.batch
            else:
                s_batch, q_batch = (
                    torch.zeros((s_pos.shape[0]), dtype=torch.long),
                    torch.zeros((q_pos.shape[0]), dtype=torch.long),
                )

            idx_neighboors, _ = neighbour_finder(s_pos, q_pos, batch_x=s_batch, batch_y=q_batch)
            special_params = {}
            special_params["idx_neighboors"] = s_pos.shape[0]
            setattr(query, "idx_neighboors", idx_neighboors)
            setattr(query, "__inc__", self.__inc__wrapper(query.__inc__, special_params))
            precomputed.append(query)
        ms_data.multiscale = precomputed[1:]
        upsample.reverse()  # Switch to inner layer first
        ms_data.upsample = upsample
        return ms_data

    def __repr__(self):
        return "{}".format(self.__class__.__name__)<|MERGE_RESOLUTION|>--- conflicted
+++ resolved
@@ -21,7 +21,7 @@
 from tqdm import tqdm as tq
 from src.utils import is_iterable
 
-<<<<<<< HEAD
+
 class PointCloudFusion(object):
 
     def _process(self, data_list):
@@ -110,8 +110,6 @@
 
     def __repr__(self):
         return "{}(radius={}, center={})".format(self.__class__.__name__, self._radius, self._center)
-=======
->>>>>>> 82d65ac7
 
 class ComputeKDTree(object):
     r"""Calculate the KDTree and save it within data
@@ -143,12 +141,7 @@
         radius (float or [float] or Tensor): Radius of the sphere to be sampled.
     """
     KDTREE_KEY = "kd_tree"
-<<<<<<< HEAD
     def __init__(self, radius, strategy="random", class_weight_method="sqrt", delattr_kd_tree=True, center=True):
-=======
-
-    def __init__(self, radius, strategy="random", class_weight_method="sqrt", delattr_kd_tree=True):
->>>>>>> 82d65ac7
         self._radius = eval(radius) if isinstance(radius, str) else float(radius)
 
         self._sampling_strategy = SamplingStrategy(strategy=strategy, class_weight_method=class_weight_method)
@@ -192,14 +185,7 @@
         return data
 
     def __repr__(self):
-<<<<<<< HEAD
         return "{}(radius={}, center={}, sampling_strategy={})".format(self.__class__.__name__, self._radius, self._center, self._sampling_strategy)
-=======
-        return "{}(radius={}, sampling_strategy={})".format(
-            self.__class__.__name__, self._radius, self._sampling_strategy
-        )
-
->>>>>>> 82d65ac7
 
 class GridSampling(object):
     r"""Clusters points into voxels with size :attr:`size`.
