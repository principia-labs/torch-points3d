from enum import Enum


class _Regularizer(object):
    """
    Parent class of Regularizers
    """

    def __init__(self, model):
        super(_Regularizer, self).__init__()
        self.model = model

    def regularized_param(self, param_weights, reg_loss_function):
        raise NotImplementedError

    def regularized_all_param(self, reg_loss_function):
        raise NotImplementedError


class L1Regularizer(_Regularizer):
    """
    L1 regularized loss
    """

    def __init__(self, model, lambda_reg=0.01):
        super(L1Regularizer, self).__init__(model=model)
        self.lambda_reg = lambda_reg

    def regularized_param(self, param_weights, reg_loss_function):
        reg_loss_function += self.lambda_reg * L1Regularizer.__add_l1(var=param_weights)
        return reg_loss_function

    def regularized_all_param(self, reg_loss_function):
        for model_param_name, model_param_value in self.model.named_parameters():
<<<<<<< HEAD
            if model_param_name.endswith('weight') and '1.weight' not in model_param_name and 'bn' not in model_param_name:
=======
            if (
                model_param_name.endswith("weight")
                and "1.weight" not in model_param_name
                and "bn" not in model_param_name
            ):
>>>>>>> 7bea309d
                reg_loss_function += self.lambda_reg * L1Regularizer.__add_l1(var=model_param_value)
        return reg_loss_function

    @staticmethod
    def __add_l1(var):
        return var.abs().sum()


class L2Regularizer(_Regularizer):
    """
       L2 regularized loss
    """

    def __init__(self, model, lambda_reg=0.01):
        super(L2Regularizer, self).__init__(model=model)
        self.lambda_reg = lambda_reg

    def regularized_param(self, param_weights, reg_loss_function):
        reg_loss_function += self.lambda_reg * L2Regularizer.__add_l2(var=param_weights)
        return reg_loss_function

    def regularized_all_param(self, reg_loss_function):
        for model_param_name, model_param_value in self.model.named_parameters():
<<<<<<< HEAD
            if model_param_name.endswith('weight') and '1.weight' not in model_param_name and 'bn' not in model_param_name:
                #print(model_param_name, model_param_value.shape)
=======
            if model_param_name.endswith("weight"):
>>>>>>> 7bea309d
                reg_loss_function += self.lambda_reg * L2Regularizer.__add_l2(var=model_param_value)
        return reg_loss_function

    @staticmethod
    def __add_l2(var):
        return var.pow(2).sum()


class ElasticNetRegularizer(_Regularizer):
    """
    Elastic Net Regularizer
    """

    def __init__(self, model, lambda_reg=0.01, alpha_reg=0.01):
        super(ElasticNetRegularizer, self).__init__(model=model)
        self.lambda_reg = lambda_reg
        self.alpha_reg = alpha_reg

    def regularized_param(self, param_weights, reg_loss_function):
        reg_loss_function += self.lambda_reg * (
            ((1 - self.alpha_reg) * ElasticNetRegularizer.__add_l2(var=param_weights))
            + (self.alpha_reg * ElasticNetRegularizer.__add_l1(var=param_weights))
        )
        return reg_loss_function

    def regularized_all_param(self, reg_loss_function):
        for model_param_name, model_param_value in self.model.named_parameters():
            if model_param_name.endswith("weight"):
                reg_loss_function += self.lambda_reg * (
                    ((1 - self.alpha_reg) * ElasticNetRegularizer.__add_l2(var=model_param_value))
                    + (self.alpha_reg * ElasticNetRegularizer.__add_l1(var=model_param_value))
                )
        return reg_loss_function

    @staticmethod
    def __add_l1(var):
        return var.abs().sum()

    @staticmethod
    def __add_l2(var):
        return var.pow(2).sum()


class GroupSparseLassoRegularizer(_Regularizer):
    """
    Group Sparse Lasso Regularizer
    """

    def __init__(self, model, lambda_reg=0.01):
        super(GroupSparseLassoRegularizer, self).__init__(model=model)
        self.lambda_reg = lambda_reg
        self.reg_l2_l1 = GroupLassoRegularizer(model=self.model, lambda_reg=self.lambda_reg)
        self.reg_l1 = L1Regularizer(model=self.model, lambda_reg=self.lambda_reg)

    def regularized_param(self, param_weights, reg_loss_function):
        reg_loss_function = self.lambda_reg * (
            self.reg_l2_l1.regularized_param(param_weights=param_weights, reg_loss_function=reg_loss_function)
            + self.reg_l1.regularized_param(param_weights=param_weights, reg_loss_function=reg_loss_function)
        )

        return reg_loss_function

    def regularized_all_param(self, reg_loss_function):
        reg_loss_function = self.lambda_reg * (
            self.reg_l2_l1.regularized_all_param(reg_loss_function=reg_loss_function)
            + self.reg_l1.regularized_all_param(reg_loss_function=reg_loss_function)
        )

        return reg_loss_function


class GroupLassoRegularizer(_Regularizer):
    """
    GroupLasso Regularizer:
    The first dimension represents the input layer and the second dimension represents the output layer.
    The groups are defined by the column in the matrix W
    """

    def __init__(self, model, lambda_reg=0.01):
        super(GroupLassoRegularizer, self).__init__(model=model)
        self.lambda_reg = lambda_reg

    def regularized_param(self, param_weights, reg_loss_function, group_name="input_group"):
        if group_name == "input_group":
            reg_loss_function += self.lambda_reg * GroupLassoRegularizer.__inputs_groups_reg(
                layer_weights=param_weights
            )  # apply the group norm on the input value
        elif group_name == "hidden_group":
            reg_loss_function += self.lambda_reg * GroupLassoRegularizer.__inputs_groups_reg(
                layer_weights=param_weights
            )  # apply the group norm on every hidden layer
        elif group_name == "bias_group":
            reg_loss_function += self.lambda_reg * GroupLassoRegularizer.__bias_groups_reg(
                bias_weights=param_weights
            )  # apply the group norm on the bias
        else:
            print(
                "The group {} is not supported yet. Please try one of this: [input_group, hidden_group, bias_group]".format(
                    group_name
                )
            )
        return reg_loss_function

    def regularized_all_param(self, reg_loss_function):
        for model_param_name, model_param_value in self.model.named_parameters():
            if model_param_name.endswith("weight"):
                reg_loss_function += self.lambda_reg * GroupLassoRegularizer.__inputs_groups_reg(
                    layer_weights=model_param_value
                )
            if model_param_name.endswith("bias"):
                reg_loss_function += self.lambda_reg * GroupLassoRegularizer.__bias_groups_reg(
                    bias_weights=model_param_value
                )
        return reg_loss_function

    @staticmethod
    def __grouplasso_reg(groups, dim):
        if dim == -1:
            # We only have single group
            return groups.norm(2)
        return groups.norm(2, dim=dim).sum()

    @staticmethod
    def __inputs_groups_reg(layer_weights):
        return GroupLassoRegularizer.__grouplasso_reg(groups=layer_weights, dim=1)

    @staticmethod
    def __bias_groups_reg(bias_weights):
        return GroupLassoRegularizer.__grouplasso_reg(groups=bias_weights, dim=-1)  # ou 0 i dont know yet


class RegularizerTypes(Enum):
    L1 = L1Regularizer
    L2 = L2Regularizer
    ELASTIC = ElasticNetRegularizer<|MERGE_RESOLUTION|>--- conflicted
+++ resolved
@@ -32,15 +32,11 @@
 
     def regularized_all_param(self, reg_loss_function):
         for model_param_name, model_param_value in self.model.named_parameters():
-<<<<<<< HEAD
-            if model_param_name.endswith('weight') and '1.weight' not in model_param_name and 'bn' not in model_param_name:
-=======
             if (
                 model_param_name.endswith("weight")
                 and "1.weight" not in model_param_name
                 and "bn" not in model_param_name
             ):
->>>>>>> 7bea309d
                 reg_loss_function += self.lambda_reg * L1Regularizer.__add_l1(var=model_param_value)
         return reg_loss_function
 
@@ -64,12 +60,11 @@
 
     def regularized_all_param(self, reg_loss_function):
         for model_param_name, model_param_value in self.model.named_parameters():
-<<<<<<< HEAD
-            if model_param_name.endswith('weight') and '1.weight' not in model_param_name and 'bn' not in model_param_name:
-                #print(model_param_name, model_param_value.shape)
-=======
-            if model_param_name.endswith("weight"):
->>>>>>> 7bea309d
+            if (
+                model_param_name.endswith("weight")
+                and "1.weight" not in model_param_name
+                and "bn" not in model_param_name
+            ):
                 reg_loss_function += self.lambda_reg * L2Regularizer.__add_l2(var=model_param_value)
         return reg_loss_function
 
