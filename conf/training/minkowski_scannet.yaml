# Ref: https://github.com/chrischoy/SpatioTemporalSegmentation/blob/master/config.py
training:
    epochs: 500
    num_workers: 4
<<<<<<< HEAD
    batch_size: 8 
=======
    batch_size: 8
>>>>>>> 769a5427
    shuffle: True
    cuda: 1
    precompute_multi_scale: False # Compute multiscate features on cpu for faster training / inference
    optim:
        base_lr: 0.1
        # accumulated_gradient: -1 # Accumulate gradient accumulated_gradient * batch_size
        grad_clip: -1
        optimizer:
            class: SGD
            params:
                lr: ${training.optim.base_lr} # The path is cut from training
                momentum: 0.9
                dampening: 0.1
                weight_decay: 0.0001
        lr_scheduler: ${lr_scheduler}
        bn_scheduler:
            bn_policy: "step_decay"
            params:
                bn_momentum: 0.02
                bn_decay: 1
                decay_step : 1000
                bn_clip : 1e-2
    weight_name: "latest" # Used during resume, select with model to load from [miou, macc, acc..., latest]
    enable_cudnn: True
    checkpoint_dir: ""

# Those arguments within experiment defines which model, dataset and task to be created for benchmarking
# parameters for Weights and Biases
wandb:
    entity: "thomas-chaton"
    project: scannet
    log: False
    notes:
    name: "Res16UNet34C "
    public: True # It will be display the model within wandb log, else not.

    # parameters for TensorBoard Visualization
tensorboard:
    log: True<|MERGE_RESOLUTION|>--- conflicted
+++ resolved
@@ -2,11 +2,7 @@
 training:
     epochs: 500
     num_workers: 4
-<<<<<<< HEAD
-    batch_size: 8 
-=======
     batch_size: 8
->>>>>>> 769a5427
     shuffle: True
     cuda: 1
     precompute_multi_scale: False # Compute multiscate features on cpu for faster training / inference
